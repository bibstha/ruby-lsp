PATH
  remote: .
  specs:
    ruby-lsp (0.4.4)
      language_server-protocol (~> 3.17.0)
      sorbet-runtime
      syntax_tree (>= 6.1.1, < 7)

GEM
  remote: https://rubygems.org/
  specs:
    actionpack (7.0.4.3)
      actionview (= 7.0.4.3)
      activesupport (= 7.0.4.3)
      rack (~> 2.0, >= 2.2.0)
      rack-test (>= 0.6.3)
      rails-dom-testing (~> 2.0)
      rails-html-sanitizer (~> 1.0, >= 1.2.0)
    actionview (7.0.4.3)
      activesupport (= 7.0.4.3)
      builder (~> 3.1)
      erubi (~> 1.4)
      rails-dom-testing (~> 2.0)
      rails-html-sanitizer (~> 1.1, >= 1.2.0)
    activesupport (7.0.4.3)
      concurrent-ruby (~> 1.0, >= 1.0.2)
      i18n (>= 1.6, < 2)
      minitest (>= 5.1)
      tzinfo (~> 2.0)
    ansi (1.5.0)
    ast (2.4.2)
    builder (3.2.4)
    concurrent-ruby (1.2.2)
    crass (1.0.6)
    debug (1.7.2)
      irb (>= 1.5.0)
      reline (>= 0.3.1)
    diff-lcs (1.5.0)
    erubi (1.12.0)
    i18n (1.12.0)
      concurrent-ruby (~> 1.0)
    io-console (0.6.0)
    irb (1.6.3)
      reline (>= 0.3.0)
    json (2.6.3)
    language_server-protocol (3.17.0.3)
    loofah (2.19.1)
      crass (~> 1.0.2)
      nokogiri (>= 1.5.9)
    method_source (1.0.0)
    mini_portile2 (2.8.1)
    minitest (5.18.0)
    minitest-reporters (1.6.0)
      ansi
      builder
      minitest (>= 5.0)
      ruby-progressbar
    mocha (2.0.2)
      ruby2_keywords (>= 0.0.5)
    netrc (0.11.0)
    nokogiri (1.14.3)
      mini_portile2 (~> 2.8.0)
      racc (~> 1.4)
    parallel (1.22.1)
    parser (3.2.2.0)
      ast (~> 2.4.1)
    prettier_print (1.2.1)
    racc (1.6.2)
    rack (2.2.6.4)
    rack-test (2.1.0)
      rack (>= 1.3)
    rails-dom-testing (2.0.3)
      activesupport (>= 4.2.0)
      nokogiri (>= 1.6)
    rails-html-sanitizer (1.5.0)
      loofah (~> 2.19, >= 2.19.1)
    railties (7.0.4.3)
      actionpack (= 7.0.4.3)
      activesupport (= 7.0.4.3)
      method_source
      rake (>= 12.2)
      thor (~> 1.0)
      zeitwerk (~> 2.5)
    rainbow (3.1.1)
    rake (13.0.6)
    rbi (0.0.16)
      ast
      parser (>= 2.6.4.0)
      sorbet-runtime (>= 0.5.9204)
      unparser
    regexp_parser (2.7.0)
    reline (0.3.3)
      io-console (~> 0.5)
    rexml (3.2.5)
    rubocop (1.50.1)
      json (~> 2.3)
      parallel (~> 1.10)
      parser (>= 3.2.0.0)
      rainbow (>= 2.2.2, < 4.0)
      regexp_parser (>= 1.8, < 3.0)
      rexml (>= 3.2.5, < 4.0)
      rubocop-ast (>= 1.28.0, < 2.0)
      ruby-progressbar (~> 1.7)
      unicode-display_width (>= 2.4.0, < 3.0)
    rubocop-ast (1.28.0)
      parser (>= 3.2.1.0)
    rubocop-minitest (0.30.0)
      rubocop (>= 1.39, < 2.0)
    rubocop-rake (0.6.0)
      rubocop (~> 1.0)
    rubocop-shopify (2.12.0)
      rubocop (~> 1.44)
    rubocop-sorbet (0.7.0)
      rubocop (>= 0.90.0)
    ruby-progressbar (1.13.0)
    ruby2_keywords (0.0.5)
    sorbet (0.5.10761)
      sorbet-static (= 0.5.10761)
    sorbet-runtime (0.5.10761)
    sorbet-static (0.5.10761-universal-darwin-14)
    sorbet-static (0.5.10761-universal-darwin-15)
    sorbet-static (0.5.10761-universal-darwin-16)
    sorbet-static (0.5.10761-universal-darwin-17)
    sorbet-static (0.5.10761-universal-darwin-18)
    sorbet-static (0.5.10761-universal-darwin-19)
    sorbet-static (0.5.10761-universal-darwin-20)
    sorbet-static (0.5.10761-universal-darwin-21)
    sorbet-static (0.5.10761-universal-darwin-22)
    sorbet-static (0.5.10761-x86_64-linux)
    sorbet-static-and-runtime (0.5.10761)
      sorbet (= 0.5.10761)
      sorbet-runtime (= 0.5.10761)
    spoom (1.2.1)
      sorbet (>= 0.5.10187)
      sorbet-runtime (>= 0.5.9204)
      thor (>= 0.19.2)
    syntax_tree (6.1.1)
      prettier_print (>= 1.2.0)
    tapioca (0.11.5)
      bundler (>= 2.2.25)
      netrc (>= 0.11.0)
      parallel (>= 1.21.0)
      rbi (~> 0.0.0, >= 0.0.16)
      sorbet-static-and-runtime (>= 0.5.10187)
      spoom (~> 1.2.0, >= 1.2.0)
      thor (>= 1.2.0)
      yard-sorbet
    thor (1.2.1)
    tzinfo (2.0.6)
      concurrent-ruby (~> 1.0)
    unicode-display_width (2.4.2)
    unparser (0.6.7)
      diff-lcs (~> 1.3)
      parser (>= 3.2.0)
<<<<<<< HEAD
    yard (0.9.32)
    yard-sorbet (0.8.1)
=======
    yard (0.9.34)
    yard-sorbet (0.8.0)
>>>>>>> 7e5c7a05
      sorbet-runtime (>= 0.5)
      yard (>= 0.9)
    zeitwerk (2.6.7)

PLATFORMS
  arm64-darwin
  x64-mingw-ucrt
  x64-mingw32
  x86_64-darwin
  x86_64-linux

DEPENDENCIES
  bundler (~> 2.4.2)
  debug (~> 1.7)
  minitest (~> 5.18)
  minitest-reporters (~> 1.6)
  mocha (~> 2.0)
  railties (~> 7.0)
  rake (~> 13.0)
  rubocop (~> 1.50)
  rubocop-minitest (~> 0.30.0)
  rubocop-rake (~> 0.6.0)
  rubocop-shopify (~> 2.12)
  rubocop-sorbet (~> 0.7)
  ruby-lsp!
  sorbet-static-and-runtime
  tapioca (~> 0.11)
  yard (~> 0.9)

BUNDLED WITH
   2.4.7<|MERGE_RESOLUTION|>--- conflicted
+++ resolved
@@ -152,13 +152,8 @@
     unparser (0.6.7)
       diff-lcs (~> 1.3)
       parser (>= 3.2.0)
-<<<<<<< HEAD
-    yard (0.9.32)
+    yard (0.9.34)
     yard-sorbet (0.8.1)
-=======
-    yard (0.9.34)
-    yard-sorbet (0.8.0)
->>>>>>> 7e5c7a05
       sorbet-runtime (>= 0.5)
       yard (>= 0.9)
     zeitwerk (2.6.7)
